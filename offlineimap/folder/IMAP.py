# IMAP folder support
# Copyright (C) 2002-2007 John Goerzen
# <jgoerzen@complete.org>
#
#    This program is free software; you can redistribute it and/or modify
#    it under the terms of the GNU General Public License as published by
#    the Free Software Foundation; either version 2 of the License, or
#    (at your option) any later version.
#
#    This program is distributed in the hope that it will be useful,
#    but WITHOUT ANY WARRANTY; without even the implied warranty of
#    MERCHANTABILITY or FITNESS FOR A PARTICULAR PURPOSE.  See the
#    GNU General Public License for more details.
#
#    You should have received a copy of the GNU General Public License
#    along with this program; if not, write to the Free Software
#    Foundation, Inc., 51 Franklin St, Fifth Floor, Boston, MA  02110-1301 USA

import email
import random
import binascii
import re
import time
from copy import copy
from Base import BaseFolder
from offlineimap import imaputil, imaplibutil

class IMAPFolder(BaseFolder):
    def __init__(self, imapserver, name, visiblename, accountname, repository):
        self.config = imapserver.config
        self.expunge = repository.getexpunge()
        self.name = imaputil.dequote(name)
        self.root = None # imapserver.root
        self.sep = imapserver.delim
        self.imapserver = imapserver
        self.messagelist = None
        self.visiblename = visiblename
        self.accountname = accountname
        self.repository = repository
        self.randomgenerator = random.Random()
        BaseFolder.__init__(self)
        #self.ui is set in BaseFolder

    def selectro(self, imapobj):
        """Select this folder when we do not need write access.
        Prefer SELECT to EXAMINE if we can, since some servers
        (Courier) do not stabilize UID validity until the folder is
        selected."""
        try:
            imapobj.select(self.getfullname())
        except imapobj.readonly:
            imapobj.select(self.getfullname(), readonly = 1)

    def getaccountname(self):
        return self.accountname

    def suggeststhreads(self):
        return 1

    def waitforthread(self):
        self.imapserver.connectionwait()

    def getcopyinstancelimit(self):
        return 'MSGCOPY_' + self.repository.getname()

    def getvisiblename(self):
        return self.visiblename

    def getuidvalidity(self):
        imapobj = self.imapserver.acquireconnection()
        try:
            # Primes untagged_responses
            self.selectro(imapobj)
            return long(imapobj._get_untagged_response('UIDVALIDITY', True)[0])
        finally:
            self.imapserver.releaseconnection(imapobj)

    def quickchanged(self, statusfolder):
        # An IMAP folder has definitely changed if the number of
        # messages or the UID of the last message have changed.  Otherwise
        # only flag changes could have occurred.
        imapobj = self.imapserver.acquireconnection()
        try:
            # Primes untagged_responses
            imaptype, imapdata = imapobj.select(self.getfullname(), readonly = 1, force = 1)
            # 1. Some mail servers do not return an EXISTS response
            # if the folder is empty.  2. ZIMBRA servers can return
            # multiple EXISTS replies in the form 500, 1000, 1500,
            # 1623 so check for potentially multiple replies.
            if imapdata == [None]:
                return True
            maxmsgid = 0
            for msgid in imapdata:
                maxmsgid = max(long(msgid), maxmsgid)

            # Different number of messages than last time?
            if maxmsgid != statusfolder.getmessagecount():
                return True

        finally:
            self.imapserver.releaseconnection(imapobj)
        return False

    # TODO: Make this so that it can define a date that would be the oldest messages etc.
    def cachemessagelist(self):
        imapobj = self.imapserver.acquireconnection()
        self.messagelist = {}

        try:
            # Primes untagged_responses
            imaptype, imapdata = imapobj.select(self.getfullname(), readonly = 1, force = 1)

            maxage = self.config.getdefaultint("Account " + self.accountname, "maxage", -1)
            maxsize = self.config.getdefaultint("Account " + self.accountname, "maxsize", -1)

            if (maxage != -1) | (maxsize != -1):
                try:
                    search_condition = "(";

                    if(maxage != -1):
                        #find out what the oldest message is that we should look at
                        oldest_time_struct = time.gmtime(time.time() - (60*60*24*maxage))

                        #format this manually - otherwise locales could cause problems
                        monthnames_standard = ["Jan", "Feb", "Mar", "Apr", "May", \
                            "June", "July", "Aug", "Sep", "Oct", "Nov", "Dec"]

                        our_monthname = monthnames_standard[oldest_time_struct[1]-1]
                        daystr = "%(day)02d" % {'day' : oldest_time_struct[2]}
                        date_search_str = "SINCE " + daystr + "-" + our_monthname \
                            + "-" + str(oldest_time_struct[0])

                        search_condition += date_search_str

                    if(maxsize != -1):
                        if(maxage != 1): #There are two conditions - add a space
                            search_condition += " "

                        search_condition += "SMALLER " + self.config.getdefault("Account " + self.accountname, "maxsize", -1)

                    search_condition += ")"
                    searchresult = imapobj.search(None, search_condition)

                    #result would come back seperated by space - to change into a fetch
                    #statement we need to change space to comma
                    messagesToFetch = searchresult[1][0].replace(" ", ",")
                except KeyError:
                    return
                if len(messagesToFetch) < 1:
                    # No messages; return
                    return
            else:
                # 1. Some mail servers do not return an EXISTS response
                # if the folder is empty.  2. ZIMBRA servers can return
                # multiple EXISTS replies in the form 500, 1000, 1500,
                # 1623 so check for potentially multiple replies.
                if imapdata == [None]:
                    return

                maxmsgid = 0
                for msgid in imapdata:
                    maxmsgid = max(long(msgid), maxmsgid)

                maxmsgid = long(imapdata[0])
                messagesToFetch = '1:%d' % maxmsgid;

                if maxmsgid < 1:
                    #no messages; return
                    return
            # Now, get the flags and UIDs for these.
            # We could conceivably get rid of maxmsgid and just say
            # '1:*' here.
            response = imapobj.fetch(messagesToFetch, '(FLAGS UID)')[1]
        finally:
            self.imapserver.releaseconnection(imapobj)
        for messagestr in response:
            # Discard the message number.
            messagestr = messagestr.split(' ', 1)[1]
            options = imaputil.flags2hash(messagestr)
            if not options.has_key('UID'):
                self.ui.warn('No UID in message with options %s' %\
                                          str(options),
                                          minor = 1)
            else:
                uid = long(options['UID'])
                flags = imaputil.flagsimap2maildir(options['FLAGS'])
                rtime = imaplibutil.Internaldate2epoch(messagestr)
                self.messagelist[uid] = {'uid': uid, 'flags': flags, 'time': rtime}

    def getmessagelist(self):
        return self.messagelist

    def getmessage(self, uid):
        """Retrieve message with UID from the IMAP server (incl body)

        :returns: the message body
        """
        imapobj = self.imapserver.acquireconnection()
        try:
            imapobj.select(self.getfullname(), readonly = 1)
<<<<<<< HEAD
            initialresult = imapobj.uid('fetch', '%d' % uid, '(BODY.PEEK[])')
            self.ui.debug('imap', 'Returned object from fetching %d: %s' % \
                     (uid, str(initialresult)))
            return initialresult[1][0][1].replace("\r\n", "\n")

=======
            res_type, data = imapobj.uid('fetch', '%d' % uid, '(BODY.PEEK[])')
>>>>>>> 1ff628bd
        finally:
            self.imapserver.releaseconnection(imapobj)
        assert res_type == 'OK', "Fetching message with UID '%d' failed" % uid
        # data looks now e.g. [('320 (UID 17061 BODY[]
        # {2565}','msgbody....')]  we only asked for one message,
        # and that msg is in data[0]. msbody is in [0][1]
        data = data[0][1]
        self.ui.debug('imap', '%s bytes returned from fetching %d: %s...%s' % \
                          (len(data), uid, data[0:100], data[-100:]))
        return data.replace("\r\n", "\n")


    def getmessagetime(self, uid):
        return self.messagelist[uid]['time']

    def getmessageflags(self, uid):
        return self.messagelist[uid]['flags']

    def generate_randomheader(self, content):
        """Returns a unique X-OfflineIMAP header

         Generate an 'X-OfflineIMAP' mail header which contains a random
         unique value (which is based on the mail content, and a random
         number). This header allows us to fetch a mail after APPENDing
         it to an IMAP server and thus find out the UID that the server
         assigned it.

        :returns: (headername, headervalue) tuple, consisting of strings
                  headername == 'X-OfflineIMAP' and headervalue will be a
                  random string
        """
        headername = 'X-OfflineIMAP'
        # We need a random component too. If we ever upload the same
        # mail twice (e.g. in different folders), we would still need to
        # get the UID for the correct one. As we won't have too many
        # mails with identical content, the randomness requirements are
        # not extremly critial though.

        # compute unsigned crc32 of 'content' as unique hash
        # NB: crc32 returns unsigned only starting with python 3.0
        headervalue  = str( binascii.crc32(content) & 0xffffffff ) + '-'
        headervalue += str(self.randomgenerator.randint(0,9999999999))
        return (headername, headervalue)


    def savemessage_addheader(self, content, headername, headervalue):
        self.ui.debug('imap',
                 'savemessage_addheader: called to add %s: %s' % (headername,
                                                                  headervalue))
        insertionpoint = content.find("\r\n")
        self.ui.debug('imap', 'savemessage_addheader: insertionpoint = %d' % insertionpoint)
        leader = content[0:insertionpoint]
        self.ui.debug('imap', 'savemessage_addheader: leader = %s' % repr(leader))
        if insertionpoint == 0 or insertionpoint == -1:
            newline = ''
            insertionpoint = 0
        else:
            newline = "\r\n"
        newline += "%s: %s" % (headername, headervalue)
        self.ui.debug('imap', 'savemessage_addheader: newline = ' + repr(newline))
        trailer = content[insertionpoint:]
        self.ui.debug('imap', 'savemessage_addheader: trailer = ' + repr(trailer))
        return leader + newline + trailer


    def savemessage_searchforheader(self, imapobj, headername, headervalue):
        self.ui.debug('imap', 'savemessage_searchforheader called for %s: %s' % \
                 (headername, headervalue))
        # Now find the UID it got.
        headervalue = imapobj._quote(headervalue)
        try:
            matchinguids = imapobj.uid('search', 'HEADER', headername, headervalue)[1][0]
        except imapobj.error, err:
            # IMAP server doesn't implement search or had a problem.
            self.ui.debug('imap', "savemessage_searchforheader: got IMAP error '%s' while attempting to UID SEARCH for message with header %s" % (err, headername))
            return 0
        self.ui.debug('imap', 'savemessage_searchforheader got initial matchinguids: ' + repr(matchinguids))

        if matchinguids == '':
            self.ui.debug('imap', "savemessage_searchforheader: UID SEARCH for message with header %s yielded no results" % headername)
            return 0

        matchinguids = matchinguids.split(' ')
        self.ui.debug('imap', 'savemessage_searchforheader: matchinguids now ' + \
                 repr(matchinguids))
        if len(matchinguids) != 1 or matchinguids[0] == None:
            raise ValueError, "While attempting to find UID for message with header %s, got wrong-sized matchinguids of %s" % (headername, str(matchinguids))
        matchinguids.sort()
        return long(matchinguids[0])


    def getmessageinternaldate(self, content, rtime=None):
        """Parses mail and returns an INTERNALDATE string

        It will use information in the following order, falling back as an attempt fails:
          - rtime parameter
          - Date header of email

        We return None, if we couldn't find a valid date. In this case
        the IMAP server will use the server local time when appening
        (per RFC).

        Note, that imaplib's Time2Internaldate is inherently broken as
        it returns localized date strings which are invalid for IMAP
        servers. However, that function is called for *every* append()
        internally. So we need to either pass in `None` or the correct
        string (in which case Time2Internaldate() will do nothing) to
        append(). The output of this function is designed to work as
        input to the imapobj.append() function.

        TODO: We should probably be returning a bytearray rather than a
        string here, because the IMAP server will expect plain
        ASCII. However, imaplib.Time2INternaldate currently returns a
        string so we go with the same for now.

        :param rtime: epoch timestamp to be used rather than analyzing
                  the email.
        :returns: string in the form of "DD-Mmm-YYYY HH:MM:SS +HHMM"
                  (including double quotes) or `None` in case of failure
                  (which is fine as value for append)."""
        if rtime is None:
            message = email.message_from_string(content)
            # parsedate returns a 9-tuple that can be passed directly to
            # time.mktime(); Will be None if missing or not in a valid
            # format.  Note that indexes 6, 7, and 8 of the result tuple are
            # not usable.
            datetuple = email.utils.parsedate(message.get('Date'))
            if datetuple is None:
                #could not determine the date, use the local time.
                return None
            #make it a real struct_time, so we have named attributes
            datetuple = time.struct_time(datetuple)
        else:
            #rtime is set, use that instead
            datetuple = time.localtime(rtime)

        try:
            # Check for invalid dates
            if datetuple[0] < 1981:
                raise ValueError

            # Check for invalid dates
            datetuple_check = time.localtime(time.mktime(datetuple))
            if datetuple[:2] != datetuple_check[:2]:
                raise ValueError

        except (ValueError, OverflowError):
            # Argh, sometimes it's a valid format but year is 0102
            # or something.  Argh.  It seems that Time2Internaldate
            # will rause a ValueError if the year is 0102 but not 1902,
            # but some IMAP servers nonetheless choke on 1902.
            self.ui.debug('imap', "Message with invalid date %s. Server will use local time." \
                              % datetuple)
            return None

        #produce a string representation of datetuple that works as
        #INTERNALDATE
        num2mon = {1:'Jan', 2:'Feb', 3:'Mar', 4:'Apr', 5:'May', 6:'Jun',
                   7:'Jul', 8:'Aug', 9:'Sep', 10:'Oct', 11:'Nov', 12:'Dec'}

        #tm_isdst coming from email.parsedate is not usable, we still use it here, mhh
        if datetuple.tm_isdst == '1':
            zone = -time.altzone
        else:
            zone = -time.timezone
        offset_h, offset_m = divmod(zone//60, 60)

        internaldate = '"%02d-%s-%04d %02d:%02d:%02d %+03d%02d"' \
            % (datetuple.tm_mday, num2mon[datetuple.tm_mon], datetuple.tm_year, \
               datetuple.tm_hour, datetuple.tm_min, datetuple.tm_sec, offset_h, offset_m)

        return internaldate

    def savemessage(self, uid, content, flags, rtime):
        """Save the message on the Server

        This backend always assigns a new uid, so the uid arg is ignored.

        This function will update the self.messagelist dict to contain
        the new message after sucessfully saving it.

        :param rtime: A timestamp to be used as the mail date
        :returns: the UID of the new message as assigned by the
                  server. If the folder is read-only it will return 0."""
        self.ui.debug('imap', 'savemessage: called')

        # already have it, just save modified flags
        if uid > 0 and self.uidexists(uid):
            self.savemessageflags(uid, flags)
            return uid

        try:
            imapobj = self.imapserver.acquireconnection()

            try:
                imapobj.select(self.getfullname()) # Needed for search and making the box READ-WRITE
            except imapobj.readonly:
                # readonly exception. Return original uid to notify that
                # we did not save the message. (see savemessage in Base.py)
                self.ui.msgtoreadonly(self, uid, content, flags)
                return uid

            # UIDPLUS extension provides us with an APPENDUID response to our append()
            use_uidplus = 'UIDPLUS' in imapobj.capabilities

            # get the date of the message file, so we can pass it to the server.
            date = self.getmessageinternaldate(content, rtime)
            self.ui.debug('imap', 'savemessage: using date %s' % date)

            content = re.sub("(?<!\r)\n", "\r\n", content)

            if not use_uidplus:
                # insert a random unique header that we can fetch later
                (headername, headervalue) = self.generate_randomheader(content)
                self.ui.debug('imap', 'savemessage: new headers are: %s: %s' % \
                             (headername, headervalue))
                content = self.savemessage_addheader(content, headername,
                                                     headervalue)
            self.ui.debug('imap', 'savemessage: content is: ' + repr(content))

            # TODO: - append could raise a ValueError if the date is not in
            #         valid format...?
            (typ,dat) = imapobj.append(self.getfullname(),
                                       imaputil.flagsmaildir2imap(flags),
                                       date, content)
            assert(typ == 'OK')

            # Checkpoint.  Let it write out the messages, etc.
            (typ,dat) = imapobj.check()
            assert(typ == 'OK')

            # get the new UID. Test for APPENDUID response even if the
            # server claims to not support it, as e.g. Gmail does :-(
            if use_uidplus or imapobj._get_untagged_response('APPENDUID', True):
                # get the new UID from the APPENDUID response, it could look like
                # OK [APPENDUID 38505 3955] APPEND completed
                # with 38505 bein folder UIDvalidity and 3955 the new UID
                if not imapobj._get_untagged_response('APPENDUID', True):
                    self.ui.warn("Server supports UIDPLUS but got no APPENDUID "
                                 "appending a message.")
                    return 0
                uid = long(imapobj._get_untagged_response('APPENDUID', True)[-1].split(' ')[1])

            else:
                # we don't support UIDPLUS
                uid = self.savemessage_searchforheader(imapobj, headername,
                                                       headervalue)
                # See docs for savemessage in Base.py for explanation of this and other return values
                if uid == 0:
                    self.ui.debug('imap', 'savemessage: first attempt to get new UID failed.  Going to run a NOOP and try again.')
                    assert(imapobj.noop()[0] == 'OK')
                    uid = self.savemessage_searchforheader(imapobj, headername,
                                                       headervalue)

        finally:
            self.imapserver.releaseconnection(imapobj)

        if uid: # avoid UID FETCH 0 crash happening later on
            self.messagelist[uid] = {'uid': uid, 'flags': flags}

        self.ui.debug('imap', 'savemessage: returning new UID %d' % uid)
        return uid


    def savemessageflags(self, uid, flags):
        imapobj = self.imapserver.acquireconnection()
        try:
            try:
                imapobj.select(self.getfullname())
            except imapobj.readonly:
                self.ui.flagstoreadonly(self, [uid], flags)
                return
            result = imapobj.uid('store', '%d' % uid, 'FLAGS',
                                 imaputil.flagsmaildir2imap(flags))
            assert result[0] == 'OK', 'Error with store: ' + '. '.join(r[1])
        finally:
            self.imapserver.releaseconnection(imapobj)
        result = result[1][0]
        if not result:
            self.messagelist[uid]['flags'] = flags
        else:
            flags = imaputil.flags2hash(imaputil.imapsplit(result)[1])['FLAGS']
            self.messagelist[uid]['flags'] = imaputil.flagsimap2maildir(flags)

    def addmessageflags(self, uid, flags):
        self.addmessagesflags([uid], flags)

    def addmessagesflags_noconvert(self, uidlist, flags):
        self.processmessagesflags('+', uidlist, flags)

    def addmessagesflags(self, uidlist, flags):
        """This is here for the sake of UIDMaps.py -- deletemessages must
        add flags and get a converted UID, and if we don't have noconvert,
        then UIDMaps will try to convert it twice."""
        self.addmessagesflags_noconvert(uidlist, flags)

    def deletemessageflags(self, uid, flags):
        self.deletemessagesflags([uid], flags)

    def deletemessagesflags(self, uidlist, flags):
        self.processmessagesflags('-', uidlist, flags)

    def processmessagesflags(self, operation, uidlist, flags):
        if len(uidlist) > 101:
            # Hack for those IMAP ervers with a limited line length
            self.processmessagesflags(operation, uidlist[:100], flags)
            self.processmessagesflags(operation, uidlist[100:], flags)
            return

        imapobj = self.imapserver.acquireconnection()
        try:
            try:
                imapobj.select(self.getfullname())
            except imapobj.readonly:
                self.ui.flagstoreadonly(self, uidlist, flags)
                return
            r = imapobj.uid('store',
                            imaputil.listjoin(uidlist),
                            operation + 'FLAGS',
                            imaputil.flagsmaildir2imap(flags))
            assert r[0] == 'OK', 'Error with store: ' + '. '.join(r[1])
            r = r[1]
        finally:
            self.imapserver.releaseconnection(imapobj)
        # Some IMAP servers do not always return a result.  Therefore,
        # only update the ones that it talks about, and manually fix
        # the others.
        needupdate = copy(uidlist)
        for result in r:
            if result == None:
                # Compensate for servers that don't return anything from
                # STORE.
                continue
            attributehash = imaputil.flags2hash(imaputil.imapsplit(result)[1])
            if not ('UID' in attributehash and 'FLAGS' in attributehash):
                # Compensate for servers that don't return a UID attribute.
                continue
            lflags = attributehash['FLAGS']
            uid = long(attributehash['UID'])
            self.messagelist[uid]['flags'] = imaputil.flagsimap2maildir(lflags)
            try:
                needupdate.remove(uid)
            except ValueError:          # Let it slide if it's not in the list
                pass
        for uid in needupdate:
            if operation == '+':
                for flag in flags:
                    if not flag in self.messagelist[uid]['flags']:
                        self.messagelist[uid]['flags'].append(flag)
                    self.messagelist[uid]['flags'].sort()
            elif operation == '-':
                for flag in flags:
                    if flag in self.messagelist[uid]['flags']:
                        self.messagelist[uid]['flags'].remove(flag)

    def deletemessage(self, uid):
        self.deletemessages_noconvert([uid])

    def deletemessages(self, uidlist):
        self.deletemessages_noconvert(uidlist)

    def deletemessages_noconvert(self, uidlist):
        # Weed out ones not in self.messagelist
        uidlist = [uid for uid in uidlist if uid in self.messagelist]
        if not len(uidlist):
            return

        self.addmessagesflags_noconvert(uidlist, ['T'])
        imapobj = self.imapserver.acquireconnection()
        try:
            try:
                imapobj.select(self.getfullname())
            except imapobj.readonly:
                self.ui.deletereadonly(self, uidlist)
                return
            if self.expunge:
                assert(imapobj.expunge()[0] == 'OK')
        finally:
            self.imapserver.releaseconnection(imapobj)
        for uid in uidlist:
            del self.messagelist[uid]

<|MERGE_RESOLUTION|>--- conflicted
+++ resolved
@@ -198,15 +198,7 @@
         imapobj = self.imapserver.acquireconnection()
         try:
             imapobj.select(self.getfullname(), readonly = 1)
-<<<<<<< HEAD
-            initialresult = imapobj.uid('fetch', '%d' % uid, '(BODY.PEEK[])')
-            self.ui.debug('imap', 'Returned object from fetching %d: %s' % \
-                     (uid, str(initialresult)))
-            return initialresult[1][0][1].replace("\r\n", "\n")
-
-=======
             res_type, data = imapobj.uid('fetch', '%d' % uid, '(BODY.PEEK[])')
->>>>>>> 1ff628bd
         finally:
             self.imapserver.releaseconnection(imapobj)
         assert res_type == 'OK', "Fetching message with UID '%d' failed" % uid
