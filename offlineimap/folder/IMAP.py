--- conflicted
+++ resolved
@@ -17,23 +17,16 @@
 #    Foundation, Inc., 51 Franklin St, Fifth Floor, Boston, MA  02110-1301 USA
 
 import imaplib
-<<<<<<< HEAD
 import rfc822
 import string
 import random
 import binascii
 import re
-=======
-from offlineimap import imaputil, imaplibutil
-from offlineimap.version import versionstr
-import rfc822, time, string, random, binascii, re
->>>>>>> de618d84
+import time
 from StringIO import StringIO
 from copy import copy
-import time
 from Base import BaseFolder
 from offlineimap import imaputil, imaplibutil, __version__
-from offlineimap.ui import UIBase
 
 class IMAPFolder(BaseFolder):
     def __init__(self, imapserver, name, visiblename, accountname, repository):
